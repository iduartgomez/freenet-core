--- conflicted
+++ resolved
@@ -17,14 +17,9 @@
 
 struct TokenDelegate;
 
-<<<<<<< HEAD
 #[component]
-impl ComponentInterface for TokenComponent {
-    fn process(message: InboundComponentMsg) -> Result<Vec<OutboundComponentMsg>, ComponentError> {
-=======
 impl DelegateInterface for TokenDelegate {
     fn process(message: InboundDelegateMsg) -> Result<Vec<OutboundDelegateMsg>, DelegateError> {
->>>>>>> f1b1c995
         match message {
             InboundDelegateMsg::ApplicationMessage(ApplicationMessage {
                 app,
@@ -74,13 +69,8 @@
                 let secret = value.ok_or_else(|| {
                     DelegateError::Other(format!("secret not found for key: {key}"))
                 })?;
-<<<<<<< HEAD
                 let keypair: RsaPrivateKey = bincode::deserialize(&secret)
-                    .map_err(|err| ComponentError::Deser(format!("{err}")))?;
-=======
-                let keypair = Keypair::from_bytes(&secret)
                     .map_err(|err| DelegateError::Deser(format!("{err}")))?;
->>>>>>> f1b1c995
                 context.key_pair = Some(keypair);
                 let context: DelegateContext = (&context).try_into()?;
                 Ok(vec![OutboundDelegateMsg::ContextUpdated(context)])
@@ -147,13 +137,8 @@
                     assignee,
                     assignment_hash,
                 });
-<<<<<<< HEAD
-                OutboundComponentMsg::ApplicationMessage(
+                OutboundDelegateMsg::ApplicationMessage(
                     ApplicationMessage::new(app, msg.serialize()?).with_context(context),
-=======
-                OutboundDelegateMsg::ApplicationMessage(
-                    ApplicationMessage::new(app, msg.serialize()?, false).with_context(context),
->>>>>>> f1b1c995
                 )
             };
             Ok(vec![request_secret, req_allocation])
@@ -172,13 +157,8 @@
                     assignee,
                     assignment_hash,
                 });
-<<<<<<< HEAD
-                OutboundComponentMsg::ApplicationMessage(
+                OutboundDelegateMsg::ApplicationMessage(
                     ApplicationMessage::new(app, msg.serialize()?).with_context(context),
-=======
-                OutboundDelegateMsg::ApplicationMessage(
-                    ApplicationMessage::new(app, msg.serialize()?, false).with_context(context),
->>>>>>> f1b1c995
                 )
             };
             let request_user_input = OutboundDelegateMsg::RequestUserInput(UserInputRequest {
@@ -203,13 +183,8 @@
                     assignee,
                     assignment_hash,
                 });
-<<<<<<< HEAD
-                OutboundComponentMsg::ApplicationMessage(
+                OutboundDelegateMsg::ApplicationMessage(
                     ApplicationMessage::new(app, msg.serialize()?).with_context(context),
-=======
-                OutboundDelegateMsg::ApplicationMessage(
-                    ApplicationMessage::new(app, msg.serialize()?, false).with_context(context),
->>>>>>> f1b1c995
                 )
             };
             Ok(vec![req_allocation])
@@ -220,15 +195,9 @@
                 Response::Allowed => {
                     let context: DelegateContext = (&*context).try_into()?;
                     let Some(assignment) = records.assign(assignee, &criteria, keypair, assignment_hash) else {
-<<<<<<< HEAD
-                        let msg = TokenComponentMessage::Failure(FailureReason::NoFreeSlot { component_id, criteria } );
-                        return Ok(vec![OutboundComponentMsg::ApplicationMessage(
-                            ApplicationMessage::new(app, msg.serialize()?).with_context(context),
-=======
                         let msg = TokenDelegateMessage::Failure(FailureReason::NoFreeSlot { component_id, criteria } );
                         return Ok(vec![OutboundDelegateMsg::ApplicationMessage(
-                            ApplicationMessage::new(app, msg.serialize()?, true).with_context(context),
->>>>>>> f1b1c995
+                            ApplicationMessage::new(app, msg.serialize()?).with_context(context),
                         )]);
                     };
                     let msg = TokenDelegateMessage::AllocatedToken {
@@ -236,27 +205,15 @@
                         assignment,
                         records,
                     };
-<<<<<<< HEAD
-                    OutboundComponentMsg::ApplicationMessage(
+                    OutboundDelegateMsg::ApplicationMessage(
                         ApplicationMessage::new(app, msg.serialize()?).with_context(context),
-                    )
-                }
-                Response::NotAllowed => {
-                    let context: ComponentContext = (&*context).try_into()?;
-                    let msg = TokenComponentMessage::Failure(FailureReason::UserPermissionDenied);
-                    OutboundComponentMsg::ApplicationMessage(
-                        ApplicationMessage::new(app, msg.serialize()?).with_context(context),
-=======
-                    OutboundDelegateMsg::ApplicationMessage(
-                        ApplicationMessage::new(app, msg.serialize()?, true).with_context(context),
                     )
                 }
                 Response::NotAllowed => {
                     let context: DelegateContext = (&*context).try_into()?;
                     let msg = TokenDelegateMessage::Failure(FailureReason::UserPermissionDenied);
                     OutboundDelegateMsg::ApplicationMessage(
-                        ApplicationMessage::new(app, msg.serialize()?, true).with_context(context),
->>>>>>> f1b1c995
+                        ApplicationMessage::new(app, msg.serialize()?).with_context(context),
                     )
                 }
             };
