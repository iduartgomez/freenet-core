use std::{
    collections::{HashMap, HashSet},
    fmt::Write,
    net::{Ipv4Addr, Ipv6Addr, SocketAddr, TcpListener},
    time::{Duration, Instant},
};

use itertools::Itertools;
use libp2p::{identity, PeerId};
use locutus_runtime::prelude::ContractKey;
use locutus_runtime::ContractContainer;
use locutus_stdlib::client_api::ClientRequest;
use rand::Rng;
use tokio::sync::watch::{channel, Receiver, Sender};
use tracing::{info, instrument};

use crate::{
    client_events::test::MemoryEventsGen,
    config::GlobalExecutor,
    contract::{MemoryContractHandler, SimStoreError},
    node::{event_listener::TestEventListener, InitPeerNode, NodeInMemory},
    ring::{Distance, Location, PeerKeyLocation},
    NodeConfig, WrappedState,
};

use super::PeerKey;

pub fn get_free_port() -> Result<u16, ()> {
    let mut port;
    for _ in 0..100 {
        port = get_dynamic_port();
        let bind_addr = SocketAddr::from((Ipv4Addr::LOCALHOST, port));
        if let Ok(conn) = TcpListener::bind(bind_addr) {
            std::mem::drop(conn);
            return Ok(port);
        }
    }
    Err(())
}

pub fn get_dynamic_port() -> u16 {
    const FIRST_DYNAMIC_PORT: u16 = 49152;
    const LAST_DYNAMIC_PORT: u16 = 65535;
    rand::thread_rng().gen_range(FIRST_DYNAMIC_PORT..LAST_DYNAMIC_PORT)
}

/// A simulated in-memory network topology.
pub(crate) struct SimNetwork {
    pub labels: HashMap<String, PeerKey>,
    pub event_listener: TestEventListener,
    usr_ev_controller: Sender<(EventId, PeerKey)>,
    receiver_ch: Receiver<(EventId, PeerKey)>,
    gateways: Vec<(NodeInMemory<SimStoreError>, GatewayConfig)>,
    nodes: Vec<(NodeInMemory<SimStoreError>, String)>,
    ring_max_htl: usize,
    rnd_if_htl_above: usize,
    max_connections: usize,
    min_connections: usize,
}

pub(crate) type EventId = usize;

#[derive(Clone)]
pub(crate) struct NodeSpecification {
    /// Pair of contract and the initial value
    pub owned_contracts: Vec<(ContractContainer, WrappedState)>,
    pub non_owned_contracts: Vec<ContractKey>,
    pub events_to_generate: HashMap<EventId, ClientRequest<'static>>,
    pub contract_subscribers: HashMap<ContractKey, Vec<PeerKeyLocation>>,
}

#[derive(Clone)]
struct GatewayConfig {
    label: String,
    port: u16,
    id: PeerId,
    location: Location,
}

impl SimNetwork {
    pub fn new(
        gateways: usize,
        nodes: usize,
        ring_max_htl: usize,
        rnd_if_htl_above: usize,
        max_connections: usize,
        min_connections: usize,
    ) -> Self {
        assert!(gateways > 0 && nodes > 0);
        let (usr_ev_controller, _rcv_copy) = channel((0, PeerKey::random()));
        let mut net = Self {
            event_listener: TestEventListener::new(),
            labels: HashMap::new(),
            usr_ev_controller,
            receiver_ch: _rcv_copy,
            gateways: Vec::with_capacity(gateways),
            nodes: Vec::with_capacity(nodes),
            ring_max_htl,
            rnd_if_htl_above,
            max_connections,
            min_connections,
        };
        net.build_gateways(gateways);
        net.build_nodes(nodes);
        net
    }

    #[instrument(skip(self))]
    fn build_gateways(&mut self, num: usize) {
        info!("Building {} gateways", num);
        let mut configs = Vec::with_capacity(num);
        for node_no in 0..num {
            let label = format!("gateway-{}", node_no);
            let pair = identity::Keypair::generate_ed25519();
            let id = pair.public().to_peer_id();
            let port = get_free_port().unwrap();
            let location = Location::random();

            let mut config = NodeConfig::new([Box::new(MemoryEventsGen::new(
                self.receiver_ch.clone(),
                PeerKey::from(id),
            ))]);
            config
                .with_ip(Ipv6Addr::LOCALHOST)
                .with_port(port)
                .with_key(pair)
                .with_location(location)
                .max_hops_to_live(self.ring_max_htl)
                .max_number_of_connections(self.max_connections)
                .min_number_of_connections(self.min_connections)
                .rnd_if_htl_above(self.rnd_if_htl_above);

            self.event_listener
                .add_node(label.clone(), PeerKey::from(id));
            configs.push((
                config,
                GatewayConfig {
                    label,
                    id,
                    port,
                    location,
                },
            ));
        }

        // FIXME:
        // for (mut this_node, this_config) in configs {
        //     for GatewayConfig {
        //         port, id, location, ..
        //     } in configs.iter().filter_map(|(_, config)| {
        //         if this_config.label != config.label {
        //             Some(config)
        //         } else {
        //             None
        //         }
        //     }) {
        //         this_node.add_gateway(
        //             InitPeerNode::new(*id, *location)
        //                 .listening_ip(Ipv6Addr::LOCALHOST)
        //                 .listening_port(*port),
        //         );
        //     }

        //     let gateway = NodeInMemory::<SimStoreError>::build::<MemoryContractHandler>(
        //         this_node,
        //         Some(Box::new(self.event_listener.clone())),
        //     )
        //     .unwrap();
        //     self.gateways.push((gateway, this_config));
        // }
    }

    #[instrument(skip(self))]
    fn build_nodes(&mut self, num: usize) {
        let gateways: Vec<_> = self
            .gateways
            .iter()
            .map(|(_node, config)| config)
            .cloned()
            .collect();

        for node_no in 0..num {
            let label = format!("node-{}", node_no);
            let pair = identity::Keypair::generate_ed25519();
            let id = pair.public().to_peer_id();

            let mut config = NodeConfig::new([Box::new(MemoryEventsGen::new(
                self.receiver_ch.clone(),
                PeerKey::from(id),
            ))]);
            for GatewayConfig {
                port, id, location, ..
            } in &gateways
            {
                config.add_gateway(
                    InitPeerNode::new(*id, *location)
                        .listening_ip(Ipv6Addr::LOCALHOST)
                        .listening_port(*port),
                );
            }
            config
                .max_hops_to_live(self.ring_max_htl)
                .rnd_if_htl_above(self.rnd_if_htl_above)
                .max_number_of_connections(self.max_connections)
                .with_key(pair);

            self.event_listener
                .add_node(label.clone(), PeerKey::from(id));

            let node = NodeInMemory::<SimStoreError>::build::<MemoryContractHandler>(
                config,
                Some(Box::new(self.event_listener.clone())),
            )
            .unwrap();
            self.nodes.push((node, label));
        }
    }

    pub async fn build(&mut self) {
        self.build_with_specs(HashMap::new()).await
    }

    pub async fn build_with_specs(&mut self, mut specs: HashMap<String, NodeSpecification>) {
        let mut gw_not_init = self.gateways.len();
        let gw = self.gateways.drain(..).map(|(n, c)| (n, c.label));
        for (node, label) in gw.chain(self.nodes.drain(..)).collect::<Vec<_>>() {
            let node_spec = specs.remove(&label);
            self.initialize_peer(node, label, node_spec);
            if gw_not_init != 0 {
                gw_not_init -= 1;
            } else {
                tokio::time::sleep(Duration::from_millis(1)).await;
            }
        }
    }

    fn initialize_peer(
        &mut self,
        mut peer: NodeInMemory<SimStoreError>,
        label: String,
        node_specs: Option<NodeSpecification>,
    ) {
        let mut user_events = MemoryEventsGen::new(self.receiver_ch.clone(), peer.peer_key);
        if let Some(specs) = node_specs.clone() {
            user_events.has_contract(specs.owned_contracts);
            user_events.request_contracts(specs.non_owned_contracts);
            user_events.generate_events(specs.events_to_generate);
        }
        self.labels.insert(label, peer.peer_key);
        GlobalExecutor::spawn(async move {
            if let Some(specs) = node_specs {
                peer.append_contracts(specs.owned_contracts, specs.contract_subscribers)
                    .await
                    .map_err(|_| anyhow::anyhow!("failed inserting test owned contracts"))?;
            }
            peer.run_node(user_events).await
        });
    }

    pub fn get_locations_by_node(&self) -> HashMap<String, PeerKeyLocation> {
        let mut locations_by_node: HashMap<String, PeerKeyLocation> = HashMap::new();

        // Get node and gateways location by label
        for (node, label) in &self.nodes {
            locations_by_node.insert(label.to_string(), node.op_storage.ring.own_location());
        }
        for (node, config) in &self.gateways {
            locations_by_node.insert(
                config.label.to_string(),
                node.op_storage.ring.own_location(),
            );
        }
        locations_by_node
    }

    pub fn connected(&self, peer: &str) -> bool {
        if let Some(key) = self.labels.get(peer) {
            self.event_listener.is_connected(key)
        } else {
            panic!("peer not found");
        }
    }

    pub fn has_put_contract(&self, peer: &str, key: &ContractKey, value: &WrappedState) -> bool {
        if let Some(pk) = self.labels.get(peer) {
            self.event_listener.has_put_contract(pk, key, value)
        } else {
            panic!("peer not found");
        }
    }

    pub fn has_got_contract(&self, peer: &str, key: &ContractKey) -> bool {
        if let Some(pk) = self.labels.get(peer) {
            self.event_listener.has_got_contract(pk, key)
        } else {
            panic!("peer not found");
        }
    }

    /// Builds an histogram of the distribution in the ring of each node relative to each other.
    pub fn ring_distribution(&self, scale: i32) -> impl Iterator<Item = (f64, usize)> {
        let mut all_dists = Vec::with_capacity(self.labels.len());
        for (.., key) in &self.labels {
            all_dists.push(self.event_listener.connections(*key));
        }
        group_locations_in_buckets(
            all_dists.into_iter().flatten().map(|(_, l)| l.as_f64()),
            scale,
        )
    }

    /// Returns the connectivity in the network per peer (that is all the connections
    /// this peers has registered).
    pub fn node_connectivity(&self) -> HashMap<String, HashMap<String, Distance>> {
        let mut peers_connections = HashMap::with_capacity(self.labels.len());
        let key_to_label: HashMap<_, _> = self.labels.iter().map(|(k, v)| (v, k)).collect();
        for (label, key) in &self.labels {
            peers_connections.insert(
                label.clone(),
                self.event_listener
                    .connections(*key)
                    .map(|(k, d)| (key_to_label[&k].clone(), d))
                    .collect::<HashMap<_, _>>(),
            );
        }
        peers_connections
    }

    pub async fn trigger_event(
        &self,
        label: &str,
        event_id: EventId,
        await_for: Option<Duration>,
    ) -> Result<(), anyhow::Error> {
        let peer = self
            .labels
            .get(label)
            .ok_or_else(|| anyhow::anyhow!("node not found"))?;
        self.usr_ev_controller
            .send((event_id, *peer))
            .expect("node listeners disconnected");
        if let Some(sleep_time) = await_for {
            tokio::time::sleep(sleep_time).await;
        }
        Ok(())
    }
}

fn group_locations_in_buckets(
    locs: impl IntoIterator<Item = f64>,
    scale: i32,
) -> impl Iterator<Item = (f64, usize)> {
    let mut distances = HashMap::new();
    for (bucket, group) in &locs
        .into_iter()
        .group_by(|l| (l * (10.0f64).powi(scale)).floor() as u32)
    {
        let count = group.count();
        distances
            .entry(bucket)
            .and_modify(|c| *c += count)
            .or_insert(count);
    }
    distances
        .into_iter()
        .map(move |(k, v)| ((k as f64 / (10.0f64).powi(scale)), v))
}

pub(crate) async fn check_connectivity(
    sim_nodes: &SimNetwork,
    num_nodes: usize,
    time_out: Duration,
) -> Result<(), anyhow::Error> {
    let mut connected = HashSet::new();
    let elapsed = Instant::now();
    while elapsed.elapsed() < time_out && connected.len() < num_nodes {
        for node in 0..num_nodes {
            if !connected.contains(&node) && sim_nodes.connected(&format!("node-{}", node)) {
                connected.insert(node);
            }
        }
    }
    tokio::time::sleep(Duration::from_millis(1_000)).await;
    let expected = HashSet::from_iter(0..num_nodes);
    let mut missing: Vec<_> = expected
        .difference(&connected)
        .map(|n| format!("node-{}", n))
        .collect();

    let node_connectivity = sim_nodes.node_connectivity();
    let connections = pretty_print_connections(&node_connectivity);
    tracing::info!("{connections}");

    if !missing.is_empty() {
        missing.sort();
        tracing::error!("Nodes without connection: {:?}", missing);
        tracing::error!("Total nodes without connection: {:?}", missing.len());
        anyhow::bail!("found disconnected nodes");
    }

    tracing::info!(
        "Required time for connecting all peers: {} secs",
        elapsed.elapsed().as_secs()
    );

    let hist: Vec<_> = sim_nodes.ring_distribution(1).collect();
    tracing::info!("Ring distribution: {:?}", hist);

    let mut connections_per_peer: Vec<_> = node_connectivity
        .iter()
        .map(|(k, v)| (k, v.len()))
        .filter_map(|(k, v)| {
            if !k.starts_with("gateway") {
                Some(v)
            } else {
                None
            }
        })
        .collect();

    // ensure at least some normal nodes have more than one connection
    connections_per_peer.sort_unstable_by_key(|num_conn| *num_conn);
    if *connections_per_peer.iter().last().unwrap() < 1 {
        anyhow::bail!("low connectivy; nodes didn't connect beyond the gateway");
    }

    // ensure the average number of connections per peer is above N
    let avg_connections: usize = connections_per_peer.iter().sum::<usize>() / num_nodes;
    tracing::info!("Average connections: {}", avg_connections);
    if avg_connections < 1 {
        anyhow::bail!("average number of connections is low");
    }
    Ok(())
}

fn pretty_print_connections(conns: &HashMap<String, HashMap<String, Distance>>) -> String {
    let mut connections = String::from("Node connections:\n");
    let mut conns = conns.iter().collect::<Vec<_>>();
    conns.sort_by(|a, b| a.0.cmp(b.0));
    for (peer, conns) in conns {
        if peer.starts_with("gateway") {
            continue;
        }
        writeln!(&mut connections, "{peer}:").unwrap();
        for (conn, dist) in conns {
            let dist = dist.as_f64();
            writeln!(&mut connections, "    {conn} (dist: {dist:.3})").unwrap();
        }
    }
    connections
}

#[ignore]
#[test]
fn group_locations_test() -> Result<(), anyhow::Error> {
    let locations = vec![0.5356, 0.5435, 0.5468, 0.5597, 0.6745, 0.7309, 0.7412];

<<<<<<< HEAD
    let mut grouped: Vec<_> =
        group_locations_in_buckets(locations.clone(), 1).collect();
=======
    let mut grouped: Vec<_> = group_locations_in_buckets(locations.clone(), 1).collect();
>>>>>>> 0aec861c
    grouped.sort_by(|a, b| a.0.partial_cmp(&b.0).unwrap());
    assert_eq!(grouped, vec![(0.5, 4), (0.6, 1), (0.7, 2)]);

    let mut grouped: Vec<_> = group_locations_in_buckets(locations, 2).collect();
    grouped.sort_by(|a, b| a.0.partial_cmp(&b.0).unwrap());
    assert_eq!(
        grouped,
        vec![
            (0.53, 1),
            (0.54, 2),
            (0.55, 1),
            (0.67, 1),
            (0.73, 1),
            (0.74, 1)
        ]
    );

    Ok(())
}<|MERGE_RESOLUTION|>--- conflicted
+++ resolved
@@ -455,12 +455,7 @@
 fn group_locations_test() -> Result<(), anyhow::Error> {
     let locations = vec![0.5356, 0.5435, 0.5468, 0.5597, 0.6745, 0.7309, 0.7412];
 
-<<<<<<< HEAD
-    let mut grouped: Vec<_> =
-        group_locations_in_buckets(locations.clone(), 1).collect();
-=======
     let mut grouped: Vec<_> = group_locations_in_buckets(locations.clone(), 1).collect();
->>>>>>> 0aec861c
     grouped.sort_by(|a, b| a.0.partial_cmp(&b.0).unwrap());
     assert_eq!(grouped, vec![(0.5, 4), (0.6, 1), (0.7, 2)]);
 
