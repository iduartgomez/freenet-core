use std::{cell::RefCell, collections::HashMap, sync::OnceLock};

use crate::app::InboxController;
use dioxus::prelude::{UnboundedReceiver, UnboundedSender};
use futures::SinkExt;
use locutus_aft_interface::{TokenAllocationSummary, TokenDelegateMessage};
use locutus_stdlib::client_api::{ClientError, ClientRequest, HostResponse};

use crate::DynError;

type ClientRequester = UnboundedSender<ClientRequest<'static>>;
type HostResponses = UnboundedReceiver<Result<HostResponse, ClientError>>;

pub(crate) type NodeResponses = UnboundedSender<AsyncActionResult>;

pub(crate) static WEB_API_SENDER: OnceLock<WebApiRequestClient> = OnceLock::new();

#[cfg(feature = "use-node")]
struct WebApi {
    requests: UnboundedReceiver<ClientRequest<'static>>,
    host_responses: HostResponses,
    client_errors: UnboundedReceiver<AsyncActionResult>,
    send_half: ClientRequester,
    error_sender: NodeResponses,
    api: locutus_stdlib::client_api::WebApi,
    connecting: Option<futures::channel::oneshot::Receiver<()>>,
}

#[cfg(not(feature = "use-node"))]
struct WebApi {}

impl WebApi {
    #[cfg(not(feature = "use-node"))]
    fn new() -> Result<Self, String> {
        Ok(Self {})
    }

    #[cfg(all(not(target_family = "wasm"), feature = "use-node"))]
    fn new() -> Result<Self, String> {
        todo!()
    }

    #[cfg(all(target_family = "wasm", feature = "use-node"))]
    fn new() -> Result<Self, String> {
        use futures::{SinkExt, StreamExt};
        let conn = web_sys::WebSocket::new("ws://localhost:50509/contract/command/").unwrap();
        let (send_host_responses, host_responses) = futures::channel::mpsc::unbounded();
        let (send_half, requests) = futures::channel::mpsc::unbounded();
        let result_handler = move |result: Result<HostResponse, ClientError>| {
            let mut send_host_responses_clone = send_host_responses.clone();
            let _ = wasm_bindgen_futures::future_to_promise(async move {
                send_host_responses_clone
                    .send(result)
                    .await
                    .expect("channel open");
                Ok(wasm_bindgen::JsValue::NULL)
            });
        };
        let (tx, rx) = futures::channel::oneshot::channel();
        let onopen_handler = move || {
            let _ = tx.send(());
            crate::log::debug!("connected to websocket");
        };
        let mut api = locutus_stdlib::client_api::WebApi::start(
            conn,
            result_handler,
            |err| {
                crate::log::error(format!("host error: {err}"), None);
            },
            onopen_handler,
        );
        let (error_sender, client_errors) = futures::channel::mpsc::unbounded();

        Ok(Self {
            requests,
            host_responses,
            client_errors,
            send_half,
            error_sender,
            api,
            connecting: Some(rx),
        })
    }

    #[cfg(feature = "use-node")]
    fn sender_half(&self) -> WebApiRequestClient {
        WebApiRequestClient {
            sender: self.send_half.clone(),
            responses: self.error_sender.clone(),
        }
    }

    #[cfg(not(feature = "use-node"))]
    fn sender_half(&self) -> WebApiRequestClient {
        WebApiRequestClient
    }
}

#[cfg(feature = "use-node")]
#[derive(Clone, Debug)]
pub(crate) struct WebApiRequestClient {
    sender: ClientRequester,
    responses: NodeResponses,
}

#[cfg(not(feature = "use-node"))]
#[derive(Clone, Debug)]
pub(crate) struct WebApiRequestClient;

impl WebApiRequestClient {
    #[cfg(feature = "use-node")]
    pub async fn send(
        &mut self,
        request: locutus_stdlib::client_api::ClientRequest<'static>,
    ) -> Result<(), locutus_stdlib::client_api::Error> {
        self.sender
            .send(request)
            .await
            .map_err(|_| locutus_stdlib::client_api::Error::ChannelClosed)?;
        self.sender.flush().await.unwrap();
        Ok(())
    }

    #[cfg(not(feature = "use-node"))]
    pub async fn send(
        &mut self,
        request: locutus_stdlib::client_api::ClientRequest<'static>,
    ) -> Result<(), locutus_stdlib::client_api::Error> {
        tracing::debug!(?request, "emulated request");
        Ok(())
    }
}

#[cfg(feature = "use-node")]
impl From<WebApiRequestClient> for NodeResponses {
    fn from(val: WebApiRequestClient) -> Self {
        val.responses
    }
}

#[cfg(not(feature = "use-node"))]
impl From<WebApiRequestClient> for NodeResponses {
    fn from(_val: WebApiRequestClient) -> Self {
        unimplemented!()
    }
}

#[cfg(feature = "use-node")]
mod identity_management {
    use super::*;
    use ::identity_management::*;
    use locutus_stdlib::{client_api::DelegateRequest, prelude::*};

    const ID_MANAGER_CODE_HASH: &str =
        include_str!("../../../../modules/identity-management/build/identity_management_code_hash");
    const ID_MANAGER_CODE: &[u8] =
        include_bytes!("../../../../modules/identity-management/build/locutus/identity_management");
    const ID_MANAGER_KEY: &[u8] = include_bytes!("../build/identity-manager-params");

    fn identity_manager_key() -> Result<(DelegateKey, SecretsId, Parameters<'static>), DynError> {
        let params = IdentityParams::try_from(ID_MANAGER_KEY)?;
        let secret_id = params.as_secret_id();
        let params = params.try_into()?;
        let key = DelegateKey::from_params(ID_MANAGER_CODE_HASH, &params)?;
        Ok((key, secret_id, params))
    }

    pub(super) async fn create_delegate(client: &mut WebApiRequestClient) -> Result<(), DynError> {
        let (key, _, params) = identity_manager_key()?;
        let delegate = Delegate::from((&DelegateCode::from(ID_MANAGER_CODE), &params));
        assert_eq!(&key, delegate.key());
        let request = ClientRequest::DelegateOp(DelegateRequest::RegisterDelegate {
            delegate,
            cipher: DelegateRequest::DEFAULT_CIPHER,
            nonce: DelegateRequest::DEFAULT_NONCE,
        });
        crate::log::debug!("creating identity manager with key: {key}");
        client.send(request).await?;
        let request = DelegateRequest::ApplicationMessages {
            params,
            inbound: vec![InboundDelegateMsg::ApplicationMessage(
                ApplicationMessage::new(
                    ContractInstanceId::new([0; 32]),
                    (&IdentityMsg::Init).try_into()?,
                ),
            )],
            key,
        };
        client.send(request.into()).await?;
        Ok(())
    }

    pub(super) async fn load_aliases(
        client: &mut WebApiRequestClient,
    ) -> Result<DelegateKey, DynError> {
        let (key, secret_id, params) = identity_manager_key()?;
        crate::log::debug!("loading aliases ({key})");
        let request = DelegateRequest::ApplicationMessages {
            params,
            inbound: vec![GetSecretRequest::new(secret_id).into()],
            key: key.clone(),
        };
        client.send(request.into()).await?;
        Ok(key)
    }

    pub(super) async fn create_alias(
        client: &mut WebApiRequestClient,
        alias: String,
        key: Vec<u8>,
        extra: String,
    ) -> Result<(), DynError> {
        crate::log::debug!("creating {alias}");
        let (delegate_key, _, params) = identity_manager_key()?;
        let msg = IdentityMsg::CreateIdentity {
            alias,
            key,
            extra: Some(extra),
        };
        let request = DelegateRequest::ApplicationMessages {
            params,
            inbound: vec![InboundDelegateMsg::ApplicationMessage(
                ApplicationMessage::new(ContractInstanceId::new([0; 32]), (&msg).try_into()?),
            )],
            key: delegate_key.clone(),
        };
        client.send(request.into()).await?;
        Ok(())
    }
}

#[cfg(feature = "use-node")]
pub(crate) async fn node_comms(
    mut rx: UnboundedReceiver<crate::app::NodeAction>,
    inbox_controller: dioxus::prelude::UseSharedState<crate::app::InboxController>,
    contracts: Vec<crate::app::Identity>,
    // todo: refactor: instead of passing this arround,
    // where necessary we could be getting the fresh data via static methods calls to Inbox
    // and store the information there in thread locals
    mut inboxes: crate::app::InboxesData,
) {
    use std::{rc::Rc, sync::Arc};

    use freenet_email_inbox::Inbox as StoredInbox;
    use futures::StreamExt;
    use locutus_stdlib::{
        client_api::{ContractError, ContractResponse, DelegateError, ErrorKind, RequestError},
        prelude::*,
    };

    use crate::{
        aft::AftRecords,
<<<<<<< HEAD
        app::{set_aliases, Identity, NodeAction},
=======
        app::{Identity, InboxView, InboxesData, NodeAction},
>>>>>>> 91b676f3
        inbox::InboxModel,
    };

    let mut inbox_contract_to_id = HashMap::new();
    let mut token_contract_to_id = HashMap::new();
    // let mut id_to_token_contract = HashMap::new();
    let mut api = WebApi::new()
        .map_err(|err| {
            crate::log::error(format!("error while connecting to node: {err}"), None);
            err
        })
        .expect("open connection");
    api.connecting.take().unwrap().await.unwrap();
    let mut req_sender = api.sender_half();
    crate::inbox::InboxModel::load_all(&mut req_sender, &contracts, &mut inbox_contract_to_id)
        .await;
    crate::aft::AftRecords::load_all(&mut req_sender, &contracts, &mut token_contract_to_id).await;
    let identities_key = identity_management::load_aliases(&mut req_sender)
        .await
        .unwrap();
    WEB_API_SENDER.set(req_sender).unwrap();

    static IDENTITIES_KEY: OnceLock<DelegateKey> = OnceLock::new();
    IDENTITIES_KEY.set(identities_key.clone()).unwrap();

    async fn handle_action(
        req: NodeAction,
        api: &WebApi,
        waiting_updates: &mut HashMap<ContractKey, Identity>,
    ) {
        let mut client = api.sender_half();

        match req {
            NodeAction::LoadMessages(identity) => {
                match InboxModel::load(&mut client, &identity).await {
                    Err(err) => {
                        node_response_error_handling(
                            client.into(),
                            Err(err),
                            TryNodeAction::LoadInbox,
                        )
                        .await;
                    }
                    Ok(key) => {
                        waiting_updates.entry(key).or_insert(identity);
                    }
                }
            }
            NodeAction::LoadIdentities => {
                match identity_management::load_aliases(&mut client).await {
                    Ok(_) => {}
                    Err(e) => crate::log::error(format!("{e}"), Some(TryNodeAction::LoadAliases)),
                }
            }
            NodeAction::CreateIdentity {
                alias,
                key,
                description: extra,
            } => {
                match identity_management::create_alias(&mut client, alias.clone(), key, extra)
                    .await
                {
                    Ok(_) => {}
                    Err(e) => crate::log::error(
                        format!("{e}"),
                        Some(TryNodeAction::CreateIdentity(alias)),
                    ),
                }
            }
        }
    }

    async fn handle_response(
        res: Result<HostResponse, ClientError>,
        inbox_to_id: &mut HashMap<ContractKey, Identity>,
        token_rec_to_id: &mut HashMap<ContractKey, Identity>,
        inboxes: &mut InboxesData,
        inbox_controller: &dioxus::prelude::UseSharedState<InboxController>,
    ) {
        let mut client = WEB_API_SENDER.get().unwrap().clone();
        let res = match res {
            Ok(r) => r,
            Err(e) => {
                match e.kind() {
                    ErrorKind::RequestError(e) => {
                        // FIXME: handle the different possible errors
                        match e {
                            RequestError::ContractError(ContractError::Update { key, .. }) => {
                                if token_rec_to_id.get(&key).is_some() {
                                    // FIXME: in case this is for a token record which is PENDING_CONFIRMED_ASSIGNMENTS
                                    // we should reject that pending assignment
                                    // FIXME: in case this is for an inbox contract we were trying to update, this means
                                    let id = token_rec_to_id.get(&key).unwrap();
                                    let alias = id.alias();
                                    crate::log::error(format!("the message for {alias} (aft contract: {key}) wasn't delivered successfully, so may need to try again and/or notify the user"), None);
                                } else if inbox_to_id.get(&key).is_some() {
                                    let id = inbox_to_id.get(&key).unwrap();
                                    let alias = id.alias();
                                    crate::log::error(format!("the message for {alias} (inbox contract: {key}) wasn't delievered succesffully, so may need to try again and/or notify the user"), None);
                                }
                            }
                            RequestError::ContractError(err) => {
                                crate::log::error(format!("FIXME: {err}"), None)
                            }
                            RequestError::DelegateError(DelegateError::Missing(key))
                                if &key == IDENTITIES_KEY.get().unwrap() =>
                            {
                                if let Err(e) =
                                    identity_management::create_delegate(&mut client).await
                                {
                                    crate::log::error(format!("{e}"), None);
                                }
                            }
                            RequestError::DelegateError(error) => {
                                // if let DelegateError::MissingSecret { key, secret } = &error {
                                // }
                                crate::log::error(
                                    format!("received delegate request error: {error}"),
                                    None,
                                );
                            }
                            RequestError::Disconnect => {
                                todo!("lost connection to node, should retry connecting")
                            }
                        }
                    }
                    ErrorKind::Unhandled { cause } => {
                        crate::log::error(format!("unhandled error, cause: {cause}"), None);
                    }
                    _ => {}
                }
                return;
            }
        };
        crate::log::debug!("got node response: {res}");
        match res {
            HostResponse::ContractResponse(ContractResponse::GetResponse {
                key, state, ..
            }) => {
                if let Some(identity) = inbox_to_id.remove(&key) {
                    // is an inbox contract
                    let state: StoredInbox = serde_json::from_slice(state.as_ref()).unwrap();
                    let updated_model =
                        InboxModel::from_state(identity.key.clone(), state, key.clone()).unwrap();
                    let loaded_models = inboxes.load();
                    if let Some(pos) = loaded_models.iter().position(|e| {
                        let x = e.borrow();
                        x.key == key
                    }) {
                        crate::log::debug!(
                            "loaded inbox {key} with {} messages",
                            updated_model.messages.len()
                        );
                        let mut current = (*loaded_models[pos]).borrow_mut();
                        *current = updated_model;
                    } else {
                        crate::log::debug!("updated inbox {key}");
                        let mut with_new = (***loaded_models).to_vec();
                        std::mem::drop(loaded_models);
                        with_new.push(Rc::new(RefCell::new(updated_model)));
                        {
                            let keys = with_new
                                .iter()
                                .map(|i| format!("{}", i.borrow().key))
                                .collect::<Vec<_>>()
                                .join(", ");
                            crate::log::debug!("loaded inboxes: {keys}");
                        }
                        inboxes.store(Arc::new(with_new));
                    }
                    inbox_to_id.insert(key, identity);
                } else if let Some(identity) = token_rec_to_id.remove(&key) {
                    crate::log::debug!("updating AFT record for {identity}");
                    // is a AFT record contract
                    if let Err(e) = AftRecords::set(identity.clone(), state.into()) {
                        crate::log::error(format!("error setting an AFT record: {e}"), None);
                    }
                    token_rec_to_id.insert(key, identity);
                } else {
                    unreachable!("tried to get wrong contract key: {key}")
                }
            }
            HostResponse::ContractResponse(ContractResponse::UpdateNotification {
                key,
                update,
            }) => {
                if let Some(identity) = inbox_to_id.remove(&key) {
                    match update {
                        UpdateData::Delta(delta) => {
                            let delta: StoredInbox =
                                serde_json::from_slice(delta.as_ref()).unwrap();
                            let updated_model =
                                InboxModel::from_state(identity.key.clone(), delta, key.clone())
                                    .unwrap();
                            let loaded_models = inboxes.load();
                            let mut found = false;
                            for inbox in loaded_models.as_slice() {
                                if inbox.clone().borrow().key == key {
                                    let mut inbox = (**inbox).borrow_mut();
                                    let controller = &mut *inbox_controller.write();
                                    controller.updated = true;
                                    inbox.merge(updated_model);
                                    crate::log::debug!(
                                        "updated inbox {key} with {} messages",
                                        inbox.messages.len()
                                    );
                                    found = true;
                                    break;
                                }
                            }
                            assert!(found);
                            inbox_to_id.insert(key, identity);
                        }
                        UpdateData::State(state) => {
                            let delta: StoredInbox =
                                serde_json::from_slice(state.as_ref()).unwrap();
                            let updated_model =
                                InboxModel::from_state(identity.key.clone(), delta, key.clone())
                                    .unwrap();
                            let loaded_models = inboxes.load();
                            let mut found = false;
                            for inbox in loaded_models.as_slice() {
                                if inbox.clone().borrow().key == key {
                                    let mut inbox = (**inbox).borrow_mut();
                                    let controller = &mut *inbox_controller.write();
                                    controller.updated = true;
                                    *inbox = updated_model;
                                    crate::log::debug!(
                                        "updated inbox {key} (whole state) with {} messages",
                                        inbox.messages.len()
                                    );
                                    found = true;
                                    break;
                                }
                            }
                            assert!(found);
                            inbox_to_id.insert(key, identity);
                        }
                        // UpdateData::StateAndDelta { .. } => {
                        //     crate::log::error("recieved update state delta", None);
                        // }
                        _ => unreachable!(),
                    }
                } else if let Some(identity) = token_rec_to_id.remove(&key) {
                    // is a AFT record contract
                    if let Err(e) = AftRecords::update_record(identity.clone(), update) {
                        crate::log::error(
                            format!("error updating an AFT record from delta: {e}"),
                            None,
                        );
                    }
                    token_rec_to_id.insert(key, identity);
                } else {
                    unreachable!("tried to get wrong contract key: {key}")
                }
            }
            HostResponse::ContractResponse(ContractResponse::UpdateResponse { key, summary }) => {
                if let Some(identity) = token_rec_to_id.remove(&key) {
                    let summary = TokenAllocationSummary::try_from(summary).unwrap();
                    AftRecords::confirm_allocation(&mut client, key.id(), summary)
                        .await
                        .unwrap();
                    token_rec_to_id.insert(key, identity.clone());
                }
            }
            HostResponse::DelegateResponse { key, values } => {
                for msg in values {
                    match msg {
                        locutus_stdlib::prelude::OutboundDelegateMsg::ApplicationMessage(msg) => {
                            let token = match TokenDelegateMessage::try_from(msg.payload.as_slice())
                            {
                                Ok(r) => r,
                                Err(e) => {
                                    crate::log::error(
                                        format!("error deserializing delegate msg: {e}"),
                                        None,
                                    );
                                    return;
                                }
                            };
                            match token {
                                TokenDelegateMessage::AllocatedToken { assignment, .. } => {
                                    let token_contract_key =
                                        ContractKey::from(assignment.token_record);
                                    if let Some(identity) =
                                        token_rec_to_id.remove(&token_contract_key)
                                    {
                                        if let Err(e) = AftRecords::allocated_assignment(
                                            &mut client,
                                            assignment,
                                        )
                                        .await
                                        {
                                            // todo: if a collision occurs, the operation should be retried until there are no more tokens available
                                            crate::log::error(
                                                format!(
                                                    "error registering the token assignment: {e}"
                                                ),
                                                None,
                                            );
                                        }
                                        token_rec_to_id.insert(token_contract_key, identity);
                                    } else {
                                        unreachable!("tried to get wrong contract key: {key}")
                                    }
                                }
                                TokenDelegateMessage::Failure(reason) => {
                                    // FIXME: this may mean a pending message waiting for a token has failed, and need to notify that in the UI
                                    crate::log::error(
                                        format!("token assignment failure: {reason}"),
                                        Some(TryNodeAction::SendMessage),
                                    )
                                }
                                TokenDelegateMessage::RequestNewToken(_) => unreachable!(),
                            }
                        }
                        OutboundDelegateMsg::GetSecretResponse(GetSecretResponse {
                            value: Some(payload),
                            ..
                        }) => {
                            if &key == IDENTITIES_KEY.get().unwrap() {
                                let manager = ::identity_management::IdentityManagement::try_from(
                                    payload.as_ref(),
                                )
                                .unwrap();
                                set_aliases(manager);
                            }
                        }
                        other => {
                            crate::log::error(
                                format!("received wrong delegate msg: {other:?}"),
                                None,
                            );
                        }
                    }
                }
            }
            HostResponse::Ok => {}
            other => {
                crate::log::error(format!("message not handled: {other:?}"), None);
            }
        }
    }

    loop {
        futures::select! {
            r = api.host_responses.next() => {
                let Some(res) = r else { panic!("async action ch closed") };
                handle_response(
                    res,
                    &mut inbox_contract_to_id,
                    &mut token_contract_to_id,
                    &mut inboxes,
                    &inbox_controller
                )
                .await;
            }
            req = rx.next() => {
                let Some(req) = req else { panic!("async action ch closed") };
                handle_action(req, &api, &mut inbox_contract_to_id).await;
            }
            req = api.requests.next() => {
                let Some(req) = req else { panic!("request ch closed") };
                crate::log::debug!("sending request to API: {req}");
                api.api.send(req).await.unwrap();
            }
            error = api.client_errors.next() => {
                match error {
                    Some(Err((msg, action))) => crate::log::error(format!("{msg}"), Some(action)),
                    Some(Ok(_)) => {}
                    None => panic!("error ch closed"),
                }
            }
        }
    }
}

pub(crate) type AsyncActionResult = Result<(), (DynError, TryNodeAction)>;

pub(crate) async fn node_response_error_handling(
    mut error_channel: NodeResponses,
    res: Result<(), DynError>,
    action: TryNodeAction,
) {
    if let Err(error) = res {
        crate::log::error(format!("{error}"), Some(action.clone()));
        error_channel
            .send(Err((error, action)))
            .await
            .expect("error channel closed");
    } else {
        error_channel
            .send(Ok(()))
            .await
            .expect("error channel closed");
    }
}

#[derive(Clone, Debug)]
pub(crate) enum TryNodeAction {
    LoadInbox,
    LoadTokenRecord,
    SendMessage,
    RemoveMessages,
    GetAlias,
    LoadAliases,
    CreateIdentity(String),
}

impl std::fmt::Display for TryNodeAction {
    fn fmt(&self, f: &mut std::fmt::Formatter<'_>) -> std::fmt::Result {
        match self {
            TryNodeAction::LoadInbox => write!(f, "loading messages"),
            TryNodeAction::LoadTokenRecord => write!(f, "loading token record"),
            TryNodeAction::SendMessage => write!(f, "sending message"),
            TryNodeAction::RemoveMessages => write!(f, "removing messages"),
            TryNodeAction::GetAlias => write!(f, "get alias"),
            TryNodeAction::LoadAliases => write!(f, "load aliases"),
            TryNodeAction::CreateIdentity(alias) => write!(f, "create alias {alias}"),
        }
    }
}<|MERGE_RESOLUTION|>--- conflicted
+++ resolved
@@ -250,11 +250,7 @@
 
     use crate::{
         aft::AftRecords,
-<<<<<<< HEAD
-        app::{set_aliases, Identity, NodeAction},
-=======
-        app::{Identity, InboxView, InboxesData, NodeAction},
->>>>>>> 91b676f3
+        app::{set_aliases, Identity, InboxView, InboxesData, NodeAction},
         inbox::InboxModel,
     };
 
