--- conflicted
+++ resolved
@@ -69,11 +69,6 @@
     LoadMessages(Identity),
 }
 
-#[derive(Clone, Debug)]
-pub(crate) enum AlertMessage {
-    TokenAllocationError(String),
-}
-
 pub(crate) fn app(cx: Scope) -> Element {
     crate::log::debug!("rendering app");
     use_shared_state_provider(cx, User::new);
@@ -83,21 +78,13 @@
     let controller = use_shared_state::<InboxView>(cx).unwrap();
     let inbox_data = controller.read().inbox_data.clone();
 
-    let (alerts_sender, alerts_receiver) = futures::channel::mpsc::unbounded();
-
     #[cfg(feature = "use-node")]
     {
-<<<<<<< HEAD
-        let _sync = use_coroutine::<NodeAction, _, _>(cx, move |rx| {
-            let fut = crate::api::node_comms(rx, user.read().identities.clone(), inbox_data, alerts_sender)
-                .map(|_| Ok(JsValue::NULL));
-=======
         let _sync: &Coroutine<NodeAction> = use_coroutine::<NodeAction, _, _>(cx, move |rx| {
             to_owned![controller];
             let fut =
                 crate::api::node_comms(rx, controller, user.read().identities.clone(), inbox_data)
                     .map(|_| Ok(JsValue::NULL));
->>>>>>> d63ea519
             let _ = wasm_bindgen_futures::future_to_promise(fut);
             async {}.boxed_local()
         });
